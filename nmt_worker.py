import itertools
import logging

from typing import Dict, Any, Optional, List

from nltk import sent_tokenize
from marshmallow import Schema, fields, validate, ValidationError

from nauron import Response, Worker

import settings
from translator import Translator

import fasttext

logger = logging.getLogger("nmt_service")


class TranslationWorker(Worker):
<<<<<<< HEAD
    engine: Translator = None
    def __init__(self, nmt_model: str, spm_model: str, tc_model, cpu: bool, factors: dict, char_limit: int = 10000):
        self._init_translator(nmt_model, spm_model, tc_model, cpu, factors)
=======
    def __init__(
            self,
            nmt_model,
            spm_prefix,
            dict_path,
            cpu, factors,
            max_sentences,
            max_tokens,
            beam_size,
            char_limit: int = 10000,
            lid_model: Optional[str] = None
    ):
        self.engine = Translator(fairseq_model_path=nmt_model,
                                 spm_prefix=spm_prefix,
                                 dict_dir_path=dict_path,
                                 use_cpu=cpu,
                                 factors=factors,
                                 max_sentences=max_sentences,
                                 max_tokens=max_tokens,
                                 beam_size=beam_size
                                 )
>>>>>>> d9a8be17
        logger.info("All models loaded")

        self.default_lang = factors['lang']['factors'][0]

        class NMTSchema(Schema):
            text = fields.Raw(validate=(lambda obj: type(obj) in [str, list]))
            src = fields.Str(missing=None)
<<<<<<< HEAD
            tgt = fields.Str(missing=self.engine.factors['lang']['factors'][0],
                             validate=validate.OneOf(self.engine.factors['lang']['mapping'].keys()))
=======
            tgt = fields.Str(missing=self.default_lang,
                             validate=validate.OneOf(factors['lang']['mapping'].keys()))
>>>>>>> d9a8be17
            domain = fields.Str(missing="")
            application = fields.Str(allow_none=True)

        self.lid_model = fasttext.load_model(lid_model) if lid_model is not None else None
        self.schema = NMTSchema
        self.char_limit = char_limit

<<<<<<< HEAD
    def _init_translator(self, nmt_model, spm_model, tc_model, cpu, factors):
        self.engine = Translator(nmt_model, spm_model, tc_model, cpu, factors)
=======
    def _detect_lang_or_default(self, sentences: List[str]) -> str:
        if self.lid_model is None:
            return self.default_lang
        pred_lang = self.lid_model.predict(" ".join(sentences))[0][0][9:]
        if pred_lang in self.engine.factors['lang']['mapping'].keys():
            logger.info(f"Detected src={pred_lang}")
            return pred_lang
        else:
            logger.info(f"Detected src={pred_lang} not in supported languages. Defaulting to src={self.default_lang}")
            return self.default_lang
>>>>>>> d9a8be17

    def process_request(self, body: Dict[str, Any], _: Optional[str] = None) -> Response:
        try:
            body = self.schema().load(body)
<<<<<<< HEAD
            logger.info(f"Request received: {{"
                        f"application: {body['application']}, "
                        f"src: {body['src']}, "
                        f"tgt: {body['tgt']}, "
                        f"domain: {body['domain']}}}")
=======
            logger.info(f"Request source: {body['application']}")
>>>>>>> d9a8be17
        except ValidationError as error:
            return Response(content=error.messages, http_status_code=400)

        delimiters = None
        if type(body['text']) == str:
            text = body['text']
            sentences = [sent.strip() for sent in sent_tokenize(body['text'])]
            try:
                delimiters = []
                for sent in sentences:
                    idx = text.index(sent)
                    delimiters.append(text[:idx])
                    text = text[idx + len(sent):]
                delimiters.append(text)
            except ValueError:
                delimiters = ['', *[' ' for _ in range(len(sentences) - 1)], '']
        else:
            sentences = [sent.strip() for sent in body['text']]

        length = sum([len(sent) for sent in sentences])

        if length == 0:
            if type(body['text']) == str:
                return Response({'result': ""}, mimetype="application/json")
            else:
                return Response({'result': []}, mimetype="application/json")
        elif length > self.char_limit:
            return Response(content=f"Request is too large ({length} characters). "
                                    f"Maximum request size is {self.char_limit} characters.",
                            http_status_code=413)
        else:
            src_lang = body['src'] if body['src'] is not None else self._detect_lang_or_default(sentences)
            sent_factors = {'src_lang': self.engine.factors['lang']['mapping'][src_lang],
                            'tgt_lang': self.engine.factors['lang']['mapping'][body['tgt']]}
            if 'domain' in self.engine.factors:
                if body['domain'] and body['domain'] in self.engine.factors['domain']['mapping']:
                    sent_factors['domain'] = self.engine.factors['domain']['mapping'][body['domain']]
                else:
                    sent_factors['domain'] = self.engine.factors['domain']['factors'][0]
            translations = self.engine.translate(sentences, sent_factors)
            if delimiters:
                translations = ''.join(itertools.chain.from_iterable(zip(delimiters, translations))) + delimiters[-1]

            return Response({'result': translations}, mimetype="application/json")


if __name__ == "__main__":
    mq_parameters = settings.MQ_PARAMS
    worker = TranslationWorker(nmt_model=settings.NMT_MODEL,
                               spm_prefix=settings.SPM_MODEL_PREFIX,
                               dict_path=settings.DICTIONARY_PATH,
                               cpu=settings.CPU,
                               factors=settings.FACTORS,
                               max_sentences=settings.MAX_SENTS,
                               max_tokens=settings.MAX_TOKENS,
                               beam_size=settings.BEAM,
                               lid_model=settings.LID_MODEL)
    worker.start(connection_parameters=mq_parameters,
                 service_name=settings.SERVICE_NAME,
                 routing_key=settings.ROUTING_KEY,
                 alt_routes=settings.MQ_ALT_ROUTES)<|MERGE_RESOLUTION|>--- conflicted
+++ resolved
@@ -17,11 +17,6 @@
 
 
 class TranslationWorker(Worker):
-<<<<<<< HEAD
-    engine: Translator = None
-    def __init__(self, nmt_model: str, spm_model: str, tc_model, cpu: bool, factors: dict, char_limit: int = 10000):
-        self._init_translator(nmt_model, spm_model, tc_model, cpu, factors)
-=======
     def __init__(
             self,
             nmt_model,
@@ -43,7 +38,6 @@
                                  max_tokens=max_tokens,
                                  beam_size=beam_size
                                  )
->>>>>>> d9a8be17
         logger.info("All models loaded")
 
         self.default_lang = factors['lang']['factors'][0]
@@ -51,13 +45,8 @@
         class NMTSchema(Schema):
             text = fields.Raw(validate=(lambda obj: type(obj) in [str, list]))
             src = fields.Str(missing=None)
-<<<<<<< HEAD
-            tgt = fields.Str(missing=self.engine.factors['lang']['factors'][0],
-                             validate=validate.OneOf(self.engine.factors['lang']['mapping'].keys()))
-=======
             tgt = fields.Str(missing=self.default_lang,
                              validate=validate.OneOf(factors['lang']['mapping'].keys()))
->>>>>>> d9a8be17
             domain = fields.Str(missing="")
             application = fields.Str(allow_none=True)
 
@@ -65,10 +54,6 @@
         self.schema = NMTSchema
         self.char_limit = char_limit
 
-<<<<<<< HEAD
-    def _init_translator(self, nmt_model, spm_model, tc_model, cpu, factors):
-        self.engine = Translator(nmt_model, spm_model, tc_model, cpu, factors)
-=======
     def _detect_lang_or_default(self, sentences: List[str]) -> str:
         if self.lid_model is None:
             return self.default_lang
@@ -79,20 +64,15 @@
         else:
             logger.info(f"Detected src={pred_lang} not in supported languages. Defaulting to src={self.default_lang}")
             return self.default_lang
->>>>>>> d9a8be17
 
     def process_request(self, body: Dict[str, Any], _: Optional[str] = None) -> Response:
         try:
             body = self.schema().load(body)
-<<<<<<< HEAD
             logger.info(f"Request received: {{"
                         f"application: {body['application']}, "
                         f"src: {body['src']}, "
                         f"tgt: {body['tgt']}, "
                         f"domain: {body['domain']}}}")
-=======
-            logger.info(f"Request source: {body['application']}")
->>>>>>> d9a8be17
         except ValidationError as error:
             return Response(content=error.messages, http_status_code=400)
 
