--- conflicted
+++ resolved
@@ -9,10 +9,6 @@
 RUN conda env create -f environment.yml -n nmt && rm environment.yml
 SHELL ["conda", "run", "-n", "nmt", "/bin/bash", "-c"]
 RUN python -c "import nltk; nltk.download(\"punkt\"); nltk.download(\"cmudict\")"
-<<<<<<< HEAD
-=======
-RUN pip install sockeye==1.18.106 --no-deps
->>>>>>> c4d0bd17
 SHELL ["/bin/bash", "-c"]
 ENV PYTHONIOENCODING=utf-8
 
