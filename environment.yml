channels:
  - anaconda
  - conda-forge
  - defaults
dependencies:
  - python=3.7.5
  - nltk==3.4.5
  - python-dotenv==0.15.0
  - marshmallow==3.10.0
  - sentencepiece==0.1.95
  - pyyaml>=5.1
  - numpy>1.19.2
  - portalocker==1.6.0
  - sacrebleu==1.4.14
  - regex==2020.10.15
<<<<<<< HEAD
  - git
  - pip
  - pip:
      - git+https://github.com/pytorch/fairseq.git@d6855baec88f99ac776962027b91d404fe917eea
      - ./nauron/
=======
  - pip
  - pip:
    - nauron==1.2
>>>>>>> c4d0bd17
<|MERGE_RESOLUTION|>--- conflicted
+++ resolved
@@ -13,14 +13,8 @@
   - portalocker==1.6.0
   - sacrebleu==1.4.14
   - regex==2020.10.15
-<<<<<<< HEAD
   - git
   - pip
   - pip:
       - git+https://github.com/pytorch/fairseq.git@d6855baec88f99ac776962027b91d404fe917eea
-      - ./nauron/
-=======
-  - pip
-  - pip:
-    - nauron==1.2
->>>>>>> c4d0bd17
+      - nauron==1.2